--- conflicted
+++ resolved
@@ -86,7 +86,6 @@
       mongoClient = client;
       db = client.db('feathers-test');
 
-<<<<<<< HEAD
       app
         .use(
           '/people',
@@ -101,20 +100,15 @@
             id: 'customid',
             events: ['testing'],
           })
-        );
-=======
-      app.use('/people', service({
-        events: ['testing']
-      })).use('/people-customid', service({
-        Model: db.collection('people-customid'),
-        id: 'customid',
-        events: ['testing']
-      })).use('/people-estimated-count', service({
-        Model: db.collection('people-estimated-count'),
-        events: ['testing'],
-        useEstimatedDocumentCount: true
-      }));
->>>>>>> df5dfb68
+        )
+        .use(
+          '/people-estimated-count',
+          service({
+            Model: db.collection('people-estimated-count'),
+            events: ['testing'],
+            useEstimatedDocumentCount: true,
+          })
+        );
 
       app.service('people').Model = db.collection('people');
 
