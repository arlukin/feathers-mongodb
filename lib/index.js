const { ObjectID } = require('mongodb');
const errors = require('@feathersjs/errors');
const { _ } = require('@feathersjs/commons');
const { AdapterService, select } = require('@feathersjs/adapter-commons');

const errorHandler = require('./error-handler');
const { getSession } = require('./sessions');

// Create the service.
class Service extends AdapterService {
  constructor (options) {
    if (!options) {
      throw new Error('MongoDB options have to be provided');
    }

    super(
      Object.assign(
        {
          id: '_id'
        },
        options
      )
    );
  }

  get Model () {
    return this.options.Model;
  }

  set Model (value) {
    this.options.Model = value;
  }

  _objectifyId (id) {
    if (this.options.disableObjectify) {
      return id;
    }

    if (this.id === '_id' && ObjectID.isValid(id)) {
      id = new ObjectID(id.toString());
    }

    return id;
  }

  _sessionOption (params) {
    if (params.sessionId) {
      return { session: getSession(params.sessionId) };
    }
    return {};
  }

  _multiOptions (id, params = {}) {
    const { query } = this.filterQuery(params);
    const options = Object.assign(
      { multi: true },
      this._sessionOption(params),
      params.mongodb || params.options
    );

    if (id !== null) {
      options.multi = false;
      query.$and = (query.$and || []).concat({
        [this.id]: this._objectifyId(id)
      });
    }

    return { query, options };
  }

  _getSelect (select) {
    if (Array.isArray(select)) {
      var result = {};
      select.forEach((name) => {
        result[name] = 1;
      });
      return result;
    }

    return select;
  }

  _findOrGet (id, params = {}) {
    if (id === null) {
      return this._find(params);
    }

    return this._get(id, params);
  }

  _normalizeId (id, data) {
    if (this.id === '_id') {
      // Default Mongo IDs cannot be updated. The Mongo library handles
      // this automatically.
      return _.omit(data, this.id);
    } else if (id !== null) {
      // If not using the default Mongo _id field set the ID to its
      // previous value. This prevents orphaned documents.
      return Object.assign({}, data, { [this.id]: id });
    } else {
      return data;
    }
  }

  // Map stray records into $set
  _remapModifiers (data) {
    var set = {};
    // Step through the rooot
    for (var key in data) {
      // Check for keys that aren't modifiers
      if (key.charAt(0) !== '$') {
        // Move them to set, and remove their record
        set[key] = data[key];
        delete data[key];
      }
      // If the '$set' modifier is used, add that to the temp variable
      if (key === '$set') {
        set = Object.assign(set, data[key]);
        delete data[key];
      }
    }
    // If we have a $set, then attach to the data object
    if (Object.keys(set).length > 0) {
      data.$set = set;
    }
    return data;
  }

  _find (params = {}) {
    // Start with finding all, and limit when necessary.
    const { filters, query, paginate } = this.filterQuery(params);

    if (query[this.id]) {
      query[this.id] = this._objectifyId(query[this.id]);
    }

    const q = this.Model.find(query, this._sessionOption(params));

    if (filters.$select) {
      q.project(this._getSelect(filters.$select));
    }

    if (filters.$sort) {
      q.sort(filters.$sort);
    }

    if (params.collation) {
      q.collation(params.collation);
    }

    if (params.hint) {
      q.hint(params.hint);
    }

    if (filters.$limit) {
      q.limit(filters.$limit);
    }

    if (filters.$skip) {
      q.skip(filters.$skip);
    }

    let runQuery = (total) => {
      return q.toArray().then((data) => {
        return {
          total,
          limit: filters.$limit,
          skip: filters.$skip || 0,
          data
        };
      });
    };

    if (filters.$limit === 0) {
      runQuery = (total) => {
        return Promise.resolve({
          total,
          limit: filters.$limit,
          skip: filters.$skip || 0,
          data: []
        });
      };
    }

    if (paginate && paginate.default) {
      if (
        this.options.useEstimatedDocumentCount &&
        typeof this.Model.estimatedDocumentCount === 'function'
      ) {
        return this.Model.estimatedDocumentCount(query).then(runQuery);
      } else {
        return this.Model.countDocuments(query).then(runQuery);
      }
    }

    return runQuery().then((page) => page.data);
  }

  _get (id, params = {}) {
    const { query } = this.filterQuery(params);

    query.$and = (query.$and || []).concat({
      [this.id]: this._objectifyId(id)
    });

    return this.Model.findOne(query, this._sessionOption(params))
      .then((data) => {
        if (!data) {
          throw new errors.NotFound(`No record found for id '${id}'`);
        }

        return data;
      })
      .then(select(params, this.id))
      .catch(errorHandler);
  }

  _create (data, params = {}) {
    const setId = (item) => {
      const entry = Object.assign({}, item);

      // Generate a MongoId if we use a custom id
      if (this.id !== '_id' && typeof entry[this.id] === 'undefined') {
        entry[this.id] = new ObjectID().toHexString();
      }

      return entry;
    };

    const promise = Array.isArray(data)
      ? this.Model.insertMany(data.map(setId), this._sessionOption(params))
      : this.Model.insertOne(setId(data), this._sessionOption(params));

    return promise
      .then((result) => (result.ops.length > 1 ? result.ops : result.ops[0]))
      .then(select(params, this.id))
      .catch(errorHandler);
  }

  _patch (id, data, params = {}) {
    let { query, options } = this._multiOptions(id, params);

    if (params.collation) {
      query = Object.assign(query, { collation: params.collation });
    }

<<<<<<< HEAD
    const findParams = Object.assign({}, params, {
      paginate: false
=======
    const remapModifier = this._remapModifiers(this._normalizeId(id, data));

    const idParams = Object.assign({}, params, {
      paginate: false,
>>>>>>> 6f027f65
    });

    const ids = this._findOrGet(id, idParams).then((result) => {
      const items = Array.isArray(result) ? result : [result];
      return items.map((item) => item[this.id]);
    });

    return ids.then((idList) => {
      const findParams = Object.assign({}, params, {
        paginate: false,
        query: { [this.id]: { $in: idList } },
      });

      return this.Model.updateMany(query, remapModifier, options)
        .then(() => this._findOrGet(id, findParams))
        .then(select(params, this.id))
        .catch(errorHandler);
    });
  }

  _update (id, data, params = {}) {
    if (Array.isArray(data) || id === null) {
      return Promise.reject(
        new errors.BadRequest(
          'Not replacing multiple records. Did you mean `patch`?'
        )
      );
    }

    const { query, options } = this._multiOptions(id, params);

    return this.Model.replaceOne(query, this._normalizeId(id, data), options)
      .then(() => this._findOrGet(id, params))
      .then(select(params, this.id))
      .catch(errorHandler);
  }

  _remove (id, params = {}) {
    let { query } = this._multiOptions(id, params);

    if (params.collation) {
      query = Object.assign(query, { collation: params.collation });
    }

    const findParams = Object.assign({}, params, {
      paginate: false,
      query: params.query
    });

    return this._findOrGet(id, findParams)
      .then((items) => {
        return this.Model.deleteMany(query, this._sessionOption(params))
          .then(() => items)
          .then(select(params, this.id));
      })
      .catch(errorHandler);
  }
}

module.exports = function init (options) {
  return new Service(options);
};

module.exports.Service = Service;
module.exports.hooks = {
  startSession: require('./hooks/start-session'),
  endSession: require('./hooks/end-session'),
  errorSession: require('./hooks/error-session'),
  loadData: require('./hooks/load-data'),
  patchData: require('./hooks/patch-data'),
  lockData: require('./hooks/lock-data')
};
module.exports.sessions = require('./sessions');
module.exports.exceptions = require('./exceptions');<|MERGE_RESOLUTION|>--- conflicted
+++ resolved
@@ -244,15 +244,10 @@
       query = Object.assign(query, { collation: params.collation });
     }
 
-<<<<<<< HEAD
-    const findParams = Object.assign({}, params, {
-      paginate: false
-=======
     const remapModifier = this._remapModifiers(this._normalizeId(id, data));
 
     const idParams = Object.assign({}, params, {
       paginate: false,
->>>>>>> 6f027f65
     });
 
     const ids = this._findOrGet(id, idParams).then((result) => {
